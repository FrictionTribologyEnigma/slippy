<?xml version="1.0" encoding="UTF-8"?>
<project version="4">
  <component name="ChangeListManager">
<<<<<<< HEAD
    <list default="true" id="5a28a9ac-3b27-4339-bf3e-1bc7174e86c7" name="Default Changelist" comment="">
      <change beforePath="$PROJECT_DIR$/.idea/misc.xml" beforeDir="false" afterPath="$PROJECT_DIR$/.idea/misc.xml" afterDir="false" />
      <change beforePath="$PROJECT_DIR$/.idea/slippy.iml" beforeDir="false" afterPath="$PROJECT_DIR$/.idea/slippy.iml" afterDir="false" />
      <change beforePath="$PROJECT_DIR$/.idea/workspace.xml" beforeDir="false" afterPath="$PROJECT_DIR$/.idea/workspace.xml" afterDir="false" />
      <change beforePath="$PROJECT_DIR$/doc/development.rst" beforeDir="false" afterPath="$PROJECT_DIR$/doc/development.rst" afterDir="false" />
      <change beforePath="$PROJECT_DIR$/doc/index.rst" beforeDir="false" afterPath="$PROJECT_DIR$/doc/index.rst" afterDir="false" />
    </list>
=======
    <list default="true" id="5a28a9ac-3b27-4339-bf3e-1bc7174e86c7" name="Default Changelist" comment="" />
>>>>>>> 76d53cab
    <option name="EXCLUDED_CONVERTED_TO_IGNORED" value="true" />
    <option name="SHOW_DIALOG" value="false" />
    <option name="HIGHLIGHT_CONFLICTS" value="true" />
    <option name="HIGHLIGHT_NON_ACTIVE_CHANGELIST" value="false" />
    <option name="LAST_RESOLUTION" value="IGNORE" />
  </component>
  <component name="FileEditorManager">
    <leaf SIDE_TABS_SIZE_LIMIT_KEY="300">
      <file pinned="false" current-in-tab="false">
        <entry file="file://$PROJECT_DIR$/slippy/surface/Geometric.py">
          <provider selected="true" editor-type-id="text-editor">
            <state relative-caret-position="93">
              <caret line="251" column="4" selection-start-line="251" selection-start-column="4" selection-end-line="251" selection-end-column="4" />
              <folding>
                <element signature="e#1028#1073#0" expanded="true" />
              </folding>
            </state>
          </provider>
        </entry>
      </file>
      <file pinned="false" current-in-tab="true">
        <entry file="file://$PROJECT_DIR$/slippy/contact/static_step.py">
          <provider selected="true" editor-type-id="text-editor">
            <state relative-caret-position="119">
              <caret line="81" column="26" lean-forward="true" selection-start-line="81" selection-start-column="26" selection-end-line="81" selection-end-column="26" />
              <folding>
                <element signature="e#520#563#0" expanded="true" />
              </folding>
            </state>
          </provider>
        </entry>
      </file>
      <file pinned="false" current-in-tab="false">
        <entry file="file://$PROJECT_DIR$/slippy/contact/_model_utils.py">
          <provider selected="true" editor-type-id="text-editor">
            <state relative-caret-position="-3">
              <caret line="40" selection-start-line="40" selection-end-line="40" />
            </state>
          </provider>
        </entry>
      </file>
      <file pinned="false" current-in-tab="false">
        <entry file="file://$PROJECT_DIR$/slippy/contact/models.py">
          <provider selected="true" editor-type-id="text-editor">
            <state relative-caret-position="306">
              <caret line="38" column="29" selection-start-line="38" selection-start-column="29" selection-end-line="38" selection-end-column="29" />
              <folding>
                <element signature="e#12#30#0" expanded="true" />
              </folding>
            </state>
          </provider>
        </entry>
      </file>
      <file pinned="false" current-in-tab="false">
        <entry file="file://$PROJECT_DIR$/slippy/contact/_step_utils.py">
          <provider selected="true" editor-type-id="text-editor">
            <state relative-caret-position="301">
              <caret line="78" column="49" selection-start-line="78" selection-start-column="49" selection-end-line="78" selection-end-column="49" />
              <folding>
                <element signature="e#35#53#0" expanded="true" />
              </folding>
            </state>
          </provider>
        </entry>
      </file>
      <file pinned="false" current-in-tab="false">
        <entry file="file://$PROJECT_DIR$/slippy/abcs/abcs.py">
          <provider selected="true" editor-type-id="text-editor">
            <state relative-caret-position="291">
              <caret line="18" column="8" selection-start-line="18" selection-start-column="8" selection-end-line="18" selection-end-column="8" />
            </state>
          </provider>
        </entry>
      </file>
      <file pinned="false" current-in-tab="false">
        <entry file="file://$PROJECT_DIR$/slippy/surface/FFTBased.py">
          <provider selected="true" editor-type-id="text-editor">
            <state relative-caret-position="323">
              <caret line="105" column="38" selection-start-line="105" selection-start-column="38" selection-end-line="105" selection-end-column="38" />
            </state>
          </provider>
        </entry>
      </file>
      <file pinned="false" current-in-tab="false">
        <entry file="file://$PROJECT_DIR$/slippy/surface/Random.py">
          <provider selected="true" editor-type-id="text-editor">
            <state relative-caret-position="289">
              <caret line="475" column="18" selection-start-line="475" selection-start-column="8" selection-end-line="475" selection-end-column="18" />
            </state>
          </provider>
        </entry>
      </file>
      <file pinned="false" current-in-tab="false">
        <entry file="file://$PROJECT_DIR$/slippy/contact/lubricant.py">
          <provider selected="true" editor-type-id="text-editor">
            <state relative-caret-position="102">
              <caret line="6" column="46" selection-start-line="6" selection-start-column="46" selection-end-line="6" selection-end-column="46" />
              <folding>
                <element signature="e#106#110#0" expanded="true" />
              </folding>
            </state>
          </provider>
        </entry>
      </file>
      <file pinned="false" current-in-tab="false">
        <entry file="file://$PROJECT_DIR$/slippy/contact/lubrication_steps.py">
          <provider selected="true" editor-type-id="text-editor">
            <state relative-caret-position="187">
              <caret line="11" column="35" selection-start-line="11" selection-start-column="35" selection-end-line="11" selection-end-column="35" />
              <folding>
                <element signature="e#0#29#0" expanded="true" />
              </folding>
            </state>
          </provider>
        </entry>
      </file>
    </leaf>
  </component>
  <component name="FileTemplateManagerImpl">
    <option name="RECENT_TEMPLATES">
      <list>
        <option value="Python Script" />
      </list>
    </option>
  </component>
  <component name="FindInProjectRecents">
    <findStrings>
      <find>_Ini</find>
      <find>__init_su</find>
      <find>resample</find>
      <find>get_gap_from_model</find>
      <find>import *</find>
      <find>fft</find>
      <find>initi</find>
      <find>solve_im_di</find>
      <find>ana</find>
      <find>from_surface</find>
      <find>displace</find>
      <find>displacement_</find>
      <find>not None else None</find>
      <find>print</find>
      <find>shape</find>
      <find>self._shape =</find>
      <find>sub</find>
      <find>show</find>
      <find>__re</find>
      <find>_ori</find>
      <find>_sub</find>
      <find>__e</find>
      <find>filter_cut</find>
      <find>reference</find>
      <find>show(</find>
      <find>Keyword</find>
      <find>list</find>
      <find>set_moments</find>
      <find>linear_tr</find>
      <find>surface_like</find>
    </findStrings>
  </component>
  <component name="Git.Settings">
    <option name="RECENT_GIT_ROOT_PATH" value="$PROJECT_DIR$" />
  </component>
<<<<<<< HEAD
  <component name="ProjectId" id="1TYmYHgb6j2Y9wR6hQrAw5xO2K2" />
=======
  <component name="IdeDocumentHistory">
    <option name="CHANGED_PATHS">
      <list>
        <option value="$PROJECT_DIR$/abcs/_LubricationModel.py" />
        <option value="$PROJECT_DIR$/abcs/__init__.py" />
        <option value="$PROJECT_DIR$/setup.py" />
        <option value="$PROJECT_DIR$/abcs/_Surface.py" />
        <option value="$PROJECT_DIR$/surface/_johnson_utils.py" />
        <option value="$PROJECT_DIR$/models/rigid_elastic.py" />
        <option value="$PROJECT_DIR$/models/models.py" />
        <option value="$PROJECT_DIR$/examples/__init__.py" />
        <option value="$PROJECT_DIR$/models/_model_utils.py" />
        <option value="$PROJECT_DIR$/models/steps.py" />
        <option value="$PROJECT_DIR$/models/static_step.py" />
        <option value="$PROJECT_DIR$/models/__init__.py" />
        <option value="$PROJECT_DIR$/contact/abcs/__init__.py" />
        <option value="$PROJECT_DIR$/contact/abcs/abcs.py" />
        <option value="$PROJECT_DIR$/contact/friciton_models.py" />
        <option value="$PROJECT_DIR$/contact/__init__.py" />
        <option value="$PROJECT_DIR$/surface/__init__.py" />
        <option value="$PROJECT_DIR$/contact/steps.py" />
        <option value="$PROJECT_DIR$/contact/models.py" />
        <option value="$PROJECT_DIR$/contact/_model_utils.py" />
        <option value="$PROJECT_DIR$/contact/tests/test_hertz_full.py" />
        <option value="$PROJECT_DIR$/contact/tests/test_elastic_bem.py" />
        <option value="$PROJECT_DIR$/contact/_material_utils.py" />
        <option value="$PROJECT_DIR$/contact/materials.py" />
        <option value="$PROJECT_DIR$/contact/static_step.py" />
        <option value="$PROJECT_DIR$/surface/ACF_class.py" />
        <option value="$PROJECT_DIR$/surface/Random.py" />
        <option value="$PROJECT_DIR$/abcs/abcs.py" />
        <option value="$PROJECT_DIR$/surface/roughness_funcs.py" />
        <option value="$PROJECT_DIR$/surface/Geometric.py" />
        <option value="$PROJECT_DIR$/surface/FFTBased.py" />
        <option value="$PROJECT_DIR$/surface/Mesh.py" />
        <option value="$PROJECT_DIR$/surface/Surface_class.py" />
        <option value="$PROJECT_DIR$/slippy/surface/roughness_funcs.py" />
        <option value="$PROJECT_DIR$/slippy/surface/alicona.py" />
        <option value="$PROJECT_DIR$/slippy/contact/__init__.py" />
        <option value="$PROJECT_DIR$/slippy/contact/hertz.py" />
        <option value="$PROJECT_DIR$/slippy/surface/Surface_class.py" />
        <option value="$PROJECT_DIR$/../nickia/nick_IA.py" />
        <option value="$PROJECT_DIR$/slippy/surface/delete this.py" />
        <option value="$PROJECT_DIR$/slippy/surface/__init__.py" />
        <option value="$PROJECT_DIR$/slippy/surface/Random.py" />
        <option value="$PROJECT_DIR$/slippy/surface/Geometric.py" />
        <option value="$PROJECT_DIR$/slippy/contact/adhesion_models.py" />
        <option value="$PROJECT_DIR$/slippy/abcs/abcs.py" />
        <option value="$PROJECT_DIR$/slippy/contact/_step_utils.py" />
        <option value="$PROJECT_DIR$/slippy/contact/materials.py" />
        <option value="$PROJECT_DIR$/slippy/contact/static_step.py" />
        <option value="$PROJECT_DIR$/slippy/surface/FFTBased.py" />
        <option value="$PROJECT_DIR$/slippy/contact/lubricant.py" />
        <option value="$PROJECT_DIR$/slippy/contact/lubrication_steps.py" />
      </list>
    </option>
  </component>
  <component name="ProjectFrameBounds" extendedState="6">
    <option name="x" value="-8" />
    <option name="y" value="-8" />
    <option name="width" value="976" />
    <option name="height" value="1056" />
  </component>
>>>>>>> 76d53cab
  <component name="ProjectLevelVcsManager" settingsEditedManually="true" />
  <component name="ProjectView">
    <navigator proportions="" version="1">
      <foldersAlwaysOnTop value="true" />
    </navigator>
    <panes>
      <pane id="Scope" />
      <pane id="ProjectPane">
        <subPane>
          <expand>
            <path>
              <item name="slippy" type="b2602c69:ProjectViewProjectNode" />
              <item name="slippy" type="462c0819:PsiDirectoryNode" />
            </path>
            <path>
              <item name="slippy" type="b2602c69:ProjectViewProjectNode" />
              <item name="slippy" type="462c0819:PsiDirectoryNode" />
              <item name="slippy" type="462c0819:PsiDirectoryNode" />
            </path>
            <path>
              <item name="slippy" type="b2602c69:ProjectViewProjectNode" />
              <item name="slippy" type="462c0819:PsiDirectoryNode" />
              <item name="slippy" type="462c0819:PsiDirectoryNode" />
              <item name="abcs" type="462c0819:PsiDirectoryNode" />
            </path>
            <path>
              <item name="slippy" type="b2602c69:ProjectViewProjectNode" />
              <item name="slippy" type="462c0819:PsiDirectoryNode" />
              <item name="slippy" type="462c0819:PsiDirectoryNode" />
              <item name="contact" type="462c0819:PsiDirectoryNode" />
            </path>
            <path>
              <item name="slippy" type="b2602c69:ProjectViewProjectNode" />
              <item name="slippy" type="462c0819:PsiDirectoryNode" />
              <item name="slippy" type="462c0819:PsiDirectoryNode" />
              <item name="surface" type="462c0819:PsiDirectoryNode" />
            </path>
          </expand>
          <select />
        </subPane>
      </pane>
    </panes>
  </component>
  <component name="PropertiesComponent">
    <property name="SHARE_PROJECT_CONFIGURATION_FILES" value="true" />
    <property name="last_opened_file_path" value="$PROJECT_DIR$/../nickia/nick_IA.py" />
    <property name="settings.editor.selected.configurable" value="com.jetbrains.python.configuration.PyActiveSdkModuleConfigurable" />
  </component>
  <component name="PyConsoleOptionsProvider">
    <option name="myPythonConsoleState">
      <console-settings module-name="slippy" sdk-home="C:\Users\44779\Anaconda3\envs\slippy\python.exe">
        <option name="mySdkHome" value="C:\Users\44779\Anaconda3\envs\slippy\python.exe" />
        <option name="myModuleName" value="slippy" />
      </console-settings>
    </option>
  </component>
  <component name="RecentsManager">
    <key name="MoveFile.RECENT_KEYS">
      <recent name="C:\Users\44779\code\slippy" />
      <recent name="C:\Users\44779\code\slippy\contact" />
      <recent name="C:\Users\44779\code\slippy\models" />
    </key>
  </component>
  <component name="RunDashboard">
    <option name="ruleStates">
      <list>
        <RuleState>
          <option name="name" value="ConfigurationTypeDashboardGroupingRule" />
        </RuleState>
        <RuleState>
          <option name="name" value="StatusDashboardGroupingRule" />
        </RuleState>
      </list>
    </option>
  </component>
  <component name="RunManager">
    <recent_temporary>
      <list>
        <item itemvalue="Python.test_elastic_bem" />
        <item itemvalue="Python.test_elastic_bem" />
        <item itemvalue="Python.test_elastic_bem" />
      </list>
    </recent_temporary>
  </component>
  <component name="SvnConfiguration">
    <configuration />
  </component>
  <component name="TaskManager">
    <task active="true" id="Default" summary="Default task">
      <changelist id="5a28a9ac-3b27-4339-bf3e-1bc7174e86c7" name="Default Changelist" comment="" />
      <created>1563792391156</created>
      <option name="number" value="Default" />
      <option name="presentableId" value="Default" />
      <updated>1563792391156</updated>
    </task>
    <task id="LOCAL-00001" summary="Hertz full and solvers added, some errors fixed in surface class">
      <created>1564070271145</created>
      <option name="number" value="00001" />
      <option name="presentableId" value="LOCAL-00001" />
      <option name="project" value="LOCAL" />
      <updated>1564070271145</updated>
    </task>
    <task id="LOCAL-00002" summary="static step added, contact now imports without errors">
      <created>1564675280586</created>
      <option name="number" value="00002" />
      <option name="presentableId" value="LOCAL-00002" />
      <option name="project" value="LOCAL" />
      <updated>1564675280586</updated>
    </task>
    <task id="LOCAL-00003" summary="Surface cleared up abstract base class added">
      <created>1567101941390</created>
      <option name="number" value="00003" />
      <option name="presentableId" value="LOCAL-00003" />
      <option name="project" value="LOCAL" />
      <updated>1567101941390</updated>
    </task>
    <task id="LOCAL-00004" summary="Random surface __repr__ method">
      <created>1567102961138</created>
      <option name="number" value="00004" />
      <option name="presentableId" value="LOCAL-00004" />
      <option name="project" value="LOCAL" />
      <updated>1567102961138</updated>
    </task>
    <task id="LOCAL-00005" summary="Static normal load steps should now work, abcs added to avoid circular imports">
      <created>1567785584540</created>
      <option name="number" value="00005" />
      <option name="presentableId" value="LOCAL-00005" />
      <option name="project" value="LOCAL" />
      <updated>1567785584540</updated>
    </task>
    <task id="LOCAL-00006" summary="load optimisiation loop inplemented as in paper, about to update away from this">
      <created>1568647801076</created>
      <option name="number" value="00006" />
      <option name="presentableId" value="LOCAL-00006" />
      <option name="project" value="LOCAL" />
      <updated>1568647801076</updated>
    </task>
    <task id="LOCAL-00007" summary="Documentation bugs and section added to save inputs and outputs of &#10;elastic contact solution for generating a data set of surfaces and &#10;deformations/ loading">
      <created>1572871660828</created>
      <option name="number" value="00007" />
      <option name="presentableId" value="LOCAL-00007" />
      <option name="project" value="LOCAL" />
      <updated>1572871660828</updated>
    </task>
    <task id="LOCAL-00008" summary="fixed typing for flat surface, now check for sequence types not just tuples">
      <created>1572886361542</created>
      <option name="number" value="00008" />
      <option name="presentableId" value="LOCAL-00008" />
      <option name="project" value="LOCAL" />
      <updated>1572886361542</updated>
    </task>
    <task id="LOCAL-00009" summary="fixed type checking for all geometric surfaces">
      <created>1572887841088</created>
      <option name="number" value="00009" />
      <option name="presentableId" value="LOCAL-00009" />
      <option name="project" value="LOCAL" />
      <updated>1572887841088</updated>
    </task>
    <task id="LOCAL-00010" summary="Static steps now work with all surface types through material_args &#10;keyword">
      <created>1573127393732</created>
      <option name="number" value="00010" />
      <option name="presentableId" value="LOCAL-00010" />
      <option name="project" value="LOCAL" />
      <updated>1573127393732</updated>
    </task>
    <task id="LOCAL-00011" summary="Debugging of material generalisation">
      <created>1573134512441</created>
      <option name="number" value="00011" />
      <option name="presentableId" value="LOCAL-00011" />
      <option name="project" value="LOCAL" />
      <updated>1573134512441</updated>
    </task>
    <task id="LOCAL-00012" summary="Lubricant class and lubricaiton steps added">
      <created>1573648405810</created>
      <option name="number" value="00012" />
      <option name="presentableId" value="LOCAL-00012" />
      <option name="project" value="LOCAL" />
      <updated>1573648405810</updated>
    </task>
    <option name="localTasksCounter" value="13" />
    <servers />
  </component>
  <component name="ToolWindowManager">
    <frame x="-8" y="-8" width="1936" height="1056" extended-state="6" />
    <layout>
      <window_info content_ui="combo" id="Project" order="0" visible="true" weight="0.13277134" />
      <window_info id="Structure" order="1" side_tool="true" weight="0.25" />
      <window_info id="Favorites" order="2" side_tool="true" />
      <window_info anchor="bottom" id="Message" order="0" />
      <window_info anchor="bottom" id="Find" order="1" weight="0.32936078" />
      <window_info anchor="bottom" id="Run" order="2" weight="0.32936078" />
      <window_info anchor="bottom" id="Debug" order="3" weight="0.4" />
      <window_info anchor="bottom" id="Cvs" order="4" weight="0.25" />
      <window_info anchor="bottom" id="Inspection" order="5" weight="0.4" />
      <window_info anchor="bottom" id="TODO" order="6" />
      <window_info active="true" anchor="bottom" id="Version Control" order="7" visible="true" weight="0.24052005" />
      <window_info anchor="bottom" id="Terminal" order="8" weight="0.32936078" />
      <window_info anchor="bottom" id="Event Log" order="9" sideWeight="0.12592202" side_tool="true" weight="0.27193934" />
      <window_info anchor="bottom" id="Python Console" order="10" sideWeight="0.874078" weight="0.3066089" />
      <window_info anchor="right" id="Commander" internal_type="SLIDING" order="0" type="SLIDING" weight="0.4" />
      <window_info anchor="right" id="Ant Build" order="1" weight="0.25" />
      <window_info anchor="right" content_ui="combo" id="Hierarchy" order="2" weight="0.25" />
    </layout>
    <layout-to-restore>
      <window_info active="true" content_ui="combo" id="Project" order="0" visible="true" weight="0.10800843" />
      <window_info id="Structure" order="1" side_tool="true" weight="0.25" />
      <window_info id="Favorites" order="2" side_tool="true" />
      <window_info anchor="bottom" id="Message" order="0" />
      <window_info anchor="bottom" id="Find" order="1" weight="0.32936078" />
      <window_info anchor="bottom" id="Run" order="2" weight="0.32936078" />
      <window_info anchor="bottom" id="Debug" order="3" weight="0.4" />
      <window_info anchor="bottom" id="Cvs" order="4" weight="0.25" />
      <window_info anchor="bottom" id="Inspection" order="5" weight="0.4" />
      <window_info anchor="bottom" id="TODO" order="6" />
      <window_info anchor="bottom" id="Version Control" order="7" weight="0.24052005" />
      <window_info anchor="bottom" id="Terminal" order="8" weight="0.32936078" />
      <window_info anchor="bottom" id="Event Log" order="9" sideWeight="0.12592202" side_tool="true" weight="0.27193934" />
      <window_info anchor="bottom" id="Python Console" order="10" sideWeight="0.874078" visible="true" weight="0.30985916" />
      <window_info anchor="right" id="Commander" internal_type="SLIDING" order="0" type="SLIDING" weight="0.4" />
      <window_info anchor="right" id="Ant Build" order="1" weight="0.25" />
      <window_info anchor="right" content_ui="combo" id="Hierarchy" order="2" weight="0.25" />
    </layout-to-restore>
  </component>
  <component name="UpdateCopyrightCheckinHandler">
    <option name="UPDATE_COPYRIGHT" value="true" />
  </component>
  <component name="Vcs.Log.Tabs.Properties">
    <option name="TAB_STATES">
      <map>
        <entry key="MAIN">
          <value>
            <State />
          </value>
        </entry>
      </map>
    </option>
  </component>
  <component name="VcsManagerConfiguration">
    <option name="CHECK_NEW_TODO" value="false" />
    <MESSAGE value="Hertz full and solvers added, some errors fixed in surface class" />
    <MESSAGE value="static step added, contact now imports without errors" />
    <MESSAGE value="Surface cleared up abstract base class added" />
    <MESSAGE value="Random surface __repr__ method" />
    <MESSAGE value="Static normal load steps should now work, abcs added to avoid circular imports" />
    <MESSAGE value="load optimisiation loop inplemented as in paper, about to update away from this" />
    <MESSAGE value="Documentation bugs and section added to save inputs and outputs of &#10;elastic contact solution for generating a data set of surfaces and &#10;deformations/ loading" />
    <MESSAGE value="fixed typing for flat surface, now check for sequence types not just tuples" />
    <MESSAGE value="fixed type checking for all geometric surfaces" />
    <MESSAGE value="Static steps now work with all surface types through material_args &#10;keyword" />
    <MESSAGE value="Debugging of material generalisation" />
    <MESSAGE value="Lubricant class and lubricaiton steps added" />
    <option name="LAST_COMMIT_MESSAGE" value="Lubricant class and lubricaiton steps added" />
  </component>
  <component name="editorHistoryManager">
    <entry file="file://$PROJECT_DIR$/models/_model_utils.py" />
    <entry file="file://$PROJECT_DIR$/models/__init__.py" />
    <entry file="file://$PROJECT_DIR$/contact/friciton_models.py" />
    <entry file="file://$PROJECT_DIR$/contact/rigid_elastic.py" />
    <entry file="file://$PROJECT_DIR$/abcs/__init__.py" />
    <entry file="file://$USER_HOME$/.PyCharmCE2019.1/system/python_stubs/-589498951/builtins.py">
      <provider selected="true" editor-type-id="text-editor">
        <state relative-caret-position="215">
          <caret line="5280" column="8" selection-start-line="5280" selection-start-column="8" selection-end-line="5280" selection-end-column="8" />
        </state>
      </provider>
    </entry>
    <entry file="file://$PROJECT_DIR$/surface/__init__.py" />
    <entry file="file://$PROJECT_DIR$/contact/__init__.py" />
    <entry file="file://$PROJECT_DIR$/contact/_model_utils.py" />
    <entry file="file://$PROJECT_DIR$/contact/models.py" />
    <entry file="file://$PROJECT_DIR$/contact/hertz.py" />
    <entry file="file://$PROJECT_DIR$/contact/tests/test_hertz_solve.py" />
    <entry file="file://$PROJECT_DIR$/contact/tests/test_elastic_bem.py" />
    <entry file="file://$PROJECT_DIR$/contact/_material_utils.py" />
    <entry file="file://$PROJECT_DIR$/contact/materials.py" />
    <entry file="file://$PROJECT_DIR$/contact/static_step.py" />
    <entry file="file://$PROJECT_DIR$/contact/steps.py" />
    <entry file="file://$PROJECT_DIR$/surface/ACF_class.py" />
    <entry file="file://$PROJECT_DIR$/contact/tests/test_hertz_full.py" />
    <entry file="file://$PROJECT_DIR$/surface/Random.py" />
    <entry file="file://$PROJECT_DIR$/abcs/abcs.py" />
    <entry file="file://$PROJECT_DIR$/surface/roughness_funcs.py" />
    <entry file="file://$PROJECT_DIR$/surface/FFTBased.py" />
    <entry file="file://$PROJECT_DIR$/surface/Geometric.py" />
    <entry file="file://$PROJECT_DIR$/surface/Mesh.py" />
    <entry file="file://$PROJECT_DIR$/surface/Surface_class.py" />
    <entry file="file://$PROJECT_DIR$/slippy/__init__.py">
      <provider selected="true" editor-type-id="text-editor" />
    </entry>
    <entry file="file://$PROJECT_DIR$/slippy/setup.py">
      <provider selected="true" editor-type-id="text-editor" />
    </entry>
    <entry file="file://$PROJECT_DIR$/slippy/abcs/__init__.py">
      <provider selected="true" editor-type-id="text-editor" />
    </entry>
    <entry file="file://$PROJECT_DIR$/slippy/contact/_material_utils.py">
      <provider selected="true" editor-type-id="text-editor">
        <state relative-caret-position="436">
          <caret line="281" column="32" selection-start-line="281" selection-start-column="32" selection-end-line="281" selection-end-column="32" />
          <folding>
            <element signature="e#0#18#0" expanded="true" />
          </folding>
        </state>
      </provider>
    </entry>
    <entry file="file://$PROJECT_DIR$/slippy/contact/__init__.py">
      <provider selected="true" editor-type-id="text-editor">
        <state relative-caret-position="272">
          <caret line="16" column="20" selection-start-line="16" selection-start-column="20" selection-end-line="16" selection-end-column="20" />
        </state>
      </provider>
    </entry>
    <entry file="file://$PROJECT_DIR$/../nickia/nick_IA.py">
      <provider selected="true" editor-type-id="text-editor">
        <state relative-caret-position="272">
          <caret line="16" column="32" lean-forward="true" selection-start-line="16" selection-start-column="32" selection-end-line="16" selection-end-column="32" />
        </state>
      </provider>
    </entry>
    <entry file="file://$PROJECT_DIR$/slippy/surface/Surface_class.py">
      <provider selected="true" editor-type-id="text-editor">
        <state relative-caret-position="4675">
          <caret line="297" column="39" selection-start-line="297" selection-start-column="39" selection-end-line="297" selection-end-column="39" />
        </state>
      </provider>
    </entry>
    <entry file="file://$PROJECT_DIR$/slippy/contact/hertz.py">
      <provider selected="true" editor-type-id="text-editor">
        <state relative-caret-position="3553">
          <caret line="216" column="14" selection-start-line="216" selection-start-column="14" selection-end-line="216" selection-end-column="14" />
        </state>
      </provider>
    </entry>
    <entry file="file://$PROJECT_DIR$/slippy/surface/roughness_funcs.py">
      <provider selected="true" editor-type-id="text-editor">
        <state relative-caret-position="2074">
          <caret line="131" column="40" selection-start-line="131" selection-start-column="40" selection-end-line="131" selection-end-column="40" />
          <folding>
            <element signature="e#0#18#0" expanded="true" />
          </folding>
        </state>
      </provider>
    </entry>
    <entry file="file://$PROJECT_DIR$/slippy/surface/delete this.py">
      <provider selected="true" editor-type-id="text-editor">
        <state relative-caret-position="51">
          <caret line="3" column="5" selection-start-line="3" selection-start-column="5" selection-end-line="3" selection-end-column="5" />
        </state>
      </provider>
    </entry>
    <entry file="file://$PROJECT_DIR$/slippy/surface/alicona.py">
      <provider selected="true" editor-type-id="text-editor">
        <state relative-caret-position="558">
          <caret line="41" column="24" selection-start-line="41" selection-start-column="24" selection-end-line="41" selection-end-column="24" />
          <folding>
            <element signature="e#0#18#0" expanded="true" />
          </folding>
        </state>
      </provider>
    </entry>
    <entry file="file://$PROJECT_DIR$/slippy/contact/steps.py">
      <provider selected="true" editor-type-id="text-editor">
        <state>
          <folding>
            <element signature="e#0#50#0" expanded="true" />
          </folding>
        </state>
      </provider>
    </entry>
    <entry file="file://$PROJECT_DIR$/slippy/surface/__init__.py">
      <provider selected="true" editor-type-id="text-editor">
        <state relative-caret-position="357">
          <caret line="21" lean-forward="true" selection-start-line="21" selection-end-line="21" />
        </state>
      </provider>
    </entry>
    <entry file="file://$PROJECT_DIR$/slippy/contact/adhesion_models.py">
      <provider selected="true" editor-type-id="text-editor">
        <state relative-caret-position="170">
          <caret line="10" selection-start-line="10" selection-end-line="10" />
          <folding>
            <element signature="e#0#35#0" expanded="true" />
          </folding>
        </state>
      </provider>
    </entry>
    <entry file="file://$PROJECT_DIR$/slippy/contact/models.py">
      <provider selected="true" editor-type-id="text-editor">
        <state relative-caret-position="306">
          <caret line="38" column="29" selection-start-line="38" selection-start-column="29" selection-end-line="38" selection-end-column="29" />
          <folding>
            <element signature="e#12#30#0" expanded="true" />
          </folding>
        </state>
      </provider>
    </entry>
    <entry file="file://$PROJECT_DIR$/slippy/contact/_step_utils.py">
      <provider selected="true" editor-type-id="text-editor">
        <state relative-caret-position="301">
          <caret line="78" column="49" selection-start-line="78" selection-start-column="49" selection-end-line="78" selection-end-column="49" />
          <folding>
            <element signature="e#35#53#0" expanded="true" />
          </folding>
        </state>
      </provider>
    </entry>
    <entry file="file://$PROJECT_DIR$/slippy/abcs/abcs.py">
      <provider selected="true" editor-type-id="text-editor">
        <state relative-caret-position="291">
          <caret line="18" column="8" selection-start-line="18" selection-start-column="8" selection-end-line="18" selection-end-column="8" />
        </state>
      </provider>
    </entry>
    <entry file="file://$PROJECT_DIR$/slippy/contact/materials.py">
      <provider selected="true" editor-type-id="text-editor">
        <state relative-caret-position="1419">
          <caret line="334" column="74" lean-forward="true" selection-start-line="334" selection-start-column="74" selection-end-line="334" selection-end-column="74" />
          <folding>
            <element signature="e#0#10#0" expanded="true" />
          </folding>
        </state>
      </provider>
    </entry>
    <entry file="file://$PROJECT_DIR$/slippy/surface/Geometric.py">
      <provider selected="true" editor-type-id="text-editor">
        <state relative-caret-position="93">
          <caret line="251" column="4" selection-start-line="251" selection-start-column="4" selection-end-line="251" selection-end-column="4" />
          <folding>
            <element signature="e#1028#1073#0" expanded="true" />
          </folding>
        </state>
      </provider>
    </entry>
    <entry file="file://$PROJECT_DIR$/slippy/surface/FFTBased.py">
      <provider selected="true" editor-type-id="text-editor">
        <state relative-caret-position="323">
          <caret line="105" column="38" selection-start-line="105" selection-start-column="38" selection-end-line="105" selection-end-column="38" />
        </state>
      </provider>
    </entry>
    <entry file="file://$PROJECT_DIR$/slippy/surface/Random.py">
      <provider selected="true" editor-type-id="text-editor">
        <state relative-caret-position="289">
          <caret line="475" column="18" selection-start-line="475" selection-start-column="8" selection-end-line="475" selection-end-column="18" />
        </state>
      </provider>
    </entry>
    <entry file="file://$PROJECT_DIR$/slippy/contact/_model_utils.py">
      <provider selected="true" editor-type-id="text-editor">
        <state relative-caret-position="-3">
          <caret line="40" selection-start-line="40" selection-end-line="40" />
        </state>
      </provider>
    </entry>
    <entry file="file://$PROJECT_DIR$/slippy/contact/lubricant.py">
      <provider selected="true" editor-type-id="text-editor">
        <state relative-caret-position="102">
          <caret line="6" column="46" selection-start-line="6" selection-start-column="46" selection-end-line="6" selection-end-column="46" />
          <folding>
            <element signature="e#106#110#0" expanded="true" />
          </folding>
        </state>
      </provider>
    </entry>
    <entry file="file://$PROJECT_DIR$/slippy/contact/lubrication_steps.py">
      <provider selected="true" editor-type-id="text-editor">
        <state relative-caret-position="187">
          <caret line="11" column="35" selection-start-line="11" selection-start-column="35" selection-end-line="11" selection-end-column="35" />
          <folding>
            <element signature="e#0#29#0" expanded="true" />
          </folding>
        </state>
      </provider>
    </entry>
    <entry file="file://$PROJECT_DIR$/slippy/contact/static_step.py">
      <provider selected="true" editor-type-id="text-editor">
        <state relative-caret-position="119">
          <caret line="81" column="26" lean-forward="true" selection-start-line="81" selection-start-column="26" selection-end-line="81" selection-end-column="26" />
          <folding>
            <element signature="e#520#563#0" expanded="true" />
          </folding>
        </state>
      </provider>
    </entry>
  </component>
</project><|MERGE_RESOLUTION|>--- conflicted
+++ resolved
@@ -1,17 +1,7 @@
 <?xml version="1.0" encoding="UTF-8"?>
 <project version="4">
   <component name="ChangeListManager">
-<<<<<<< HEAD
-    <list default="true" id="5a28a9ac-3b27-4339-bf3e-1bc7174e86c7" name="Default Changelist" comment="">
-      <change beforePath="$PROJECT_DIR$/.idea/misc.xml" beforeDir="false" afterPath="$PROJECT_DIR$/.idea/misc.xml" afterDir="false" />
-      <change beforePath="$PROJECT_DIR$/.idea/slippy.iml" beforeDir="false" afterPath="$PROJECT_DIR$/.idea/slippy.iml" afterDir="false" />
-      <change beforePath="$PROJECT_DIR$/.idea/workspace.xml" beforeDir="false" afterPath="$PROJECT_DIR$/.idea/workspace.xml" afterDir="false" />
-      <change beforePath="$PROJECT_DIR$/doc/development.rst" beforeDir="false" afterPath="$PROJECT_DIR$/doc/development.rst" afterDir="false" />
-      <change beforePath="$PROJECT_DIR$/doc/index.rst" beforeDir="false" afterPath="$PROJECT_DIR$/doc/index.rst" afterDir="false" />
-    </list>
-=======
     <list default="true" id="5a28a9ac-3b27-4339-bf3e-1bc7174e86c7" name="Default Changelist" comment="" />
->>>>>>> 76d53cab
     <option name="EXCLUDED_CONVERTED_TO_IGNORED" value="true" />
     <option name="SHOW_DIALOG" value="false" />
     <option name="HIGHLIGHT_CONFLICTS" value="true" />
@@ -174,9 +164,6 @@
   <component name="Git.Settings">
     <option name="RECENT_GIT_ROOT_PATH" value="$PROJECT_DIR$" />
   </component>
-<<<<<<< HEAD
-  <component name="ProjectId" id="1TYmYHgb6j2Y9wR6hQrAw5xO2K2" />
-=======
   <component name="IdeDocumentHistory">
     <option name="CHANGED_PATHS">
       <list>
@@ -240,7 +227,6 @@
     <option name="width" value="976" />
     <option name="height" value="1056" />
   </component>
->>>>>>> 76d53cab
   <component name="ProjectLevelVcsManager" settingsEditedManually="true" />
   <component name="ProjectView">
     <navigator proportions="" version="1">
@@ -467,17 +453,6 @@
   <component name="UpdateCopyrightCheckinHandler">
     <option name="UPDATE_COPYRIGHT" value="true" />
   </component>
-  <component name="Vcs.Log.Tabs.Properties">
-    <option name="TAB_STATES">
-      <map>
-        <entry key="MAIN">
-          <value>
-            <State />
-          </value>
-        </entry>
-      </map>
-    </option>
-  </component>
   <component name="VcsManagerConfiguration">
     <option name="CHECK_NEW_TODO" value="false" />
     <MESSAGE value="Hertz full and solvers added, some errors fixed in surface class" />
